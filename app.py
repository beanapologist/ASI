<<<<<<< HEAD
=======
pip install torch

>>>>>>> 6a618a6e
import streamlit as st
import torch
import numpy as np

# Define your model architecture to match the saved model's architecture
class MyModel(torch.nn.Module):
    def __init__(self, hidden_size: int = 128):  # Added hidden_size argument
        super(MyModel, self).__init__()
        self.input_size = 4
        self.output_size = 6
        self.network = nn.Sequential(
            nn.Linear(self.input_size, hidden_size),
            nn.ReLU(),
            nn.LayerNorm(hidden_size),
            nn.Linear(hidden_size, hidden_size),
            nn.ReLU(),
            nn.LayerNorm(hidden_size),
            nn.Linear(hidden_size, self.output_size),
            nn.Sigmoid(),  # Ensure outputs are between 0 and 1
        )

    def forward(self, x):
        # Define forward pass
        return self.network(x)  # Use the defined network for forward pass


# Load the model and weights
model = MyModel()
model.load_state_dict(torch.load("wormhole_stability_model.pth"))
model.eval()


# Define prediction function
@st.cache_resource  # Cache the model loading to improve performance
def predict(input_data):
    input_tensor = torch.tensor(input_data, dtype=torch.float32).unsqueeze(0)
    with torch.no_grad():
        prediction = model(input_tensor)
    return prediction.numpy()


# Initialize session state for the counter
if 'counter' not in st.session_state:
    st.session_state.counter = 0


# Function to increment the counter
def increment_counter():
    st.session_state.counter += 1


st.title("Wormhole Stability Prediction App")

# Display the counter value
st.write(f"Counter: {st.session_state.counter}")

# Button to increment the counter
if st.button("Increment"):
    increment_counter()

# Input fields for wormhole parameters
throat_radius = st.number_input("Throat Radius", value=0.5, min_value=0.0, max_value=1.0)
energy_density = st.number_input("Energy Density", value=0.5, min_value=0.0, max_value=1.0)
field_strength = st.number_input("Field Strength", value=0.5, min_value=0.0, max_value=1.0)
temporal_flow = st.number_input("Temporal Flow", value=0.5, min_value=0.0, max_value=1.0)

# Make prediction when button is clicked
if st.button("Predict"):
    input_data = [throat_radius, energy_density, field_strength, temporal_flow]
    prediction = predict(input_data)

    # Display prediction results
    st.subheader("Prediction Results:")
    st.write(f"Lambda: {prediction[0][0]:.4f}")
    st.write(f"Stability: {prediction[0][1]:.4f}")
    st.write(f"Coherence: {prediction[0][2]:.4f}")
    st.write(f"Wormhole Integrity: {prediction[0][3]:.4f}")
    st.write(f"Field Alignment: {prediction[0][4]:.4f}")
    st.write(f"Temporal Coupling: {prediction[0][5]:.4f}")<|MERGE_RESOLUTION|>--- conflicted
+++ resolved
@@ -1,9 +1,6 @@
-<<<<<<< HEAD
-=======
-pip install torch
+main
+import streamlit as st
 
->>>>>>> 6a618a6e
-import streamlit as st
 import torch
 import numpy as np
 
